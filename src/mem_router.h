--- conflicted
+++ resolved
@@ -27,23 +27,15 @@
 
         /* Bound phase. */
 
-<<<<<<< HEAD
-        virtual uint64_t transfer(uint64_t cycle, uint64_t size, uint32_t portId, bool lastHop, uint32_t srcCoreId) = 0;
-=======
         virtual uint64_t transfer(uint64_t cycle, uint64_t size, uint32_t portId, bool lastHop, bool piggyback, uint32_t srcCoreId) = 0;
 
         /* Weave phase. */
->>>>>>> 860e912a
 
         /* Weave phase. */
 
         virtual bool needsCSim() const { return false; }
 
-<<<<<<< HEAD
-        virtual uint64_t simulate(uint32_t portId, uint32_t procDelay, uint32_t outDelay, bool lastHop, uint64_t startCycle) { panic("%s: not implemented!", name.c_str()); }
-=======
         virtual uint64_t simulate(uint32_t portId, uint32_t procDelay, uint32_t outDelay, bool lastHop, bool piggyback, uint64_t startCycle) { panic("%s: not implemented!", name.c_str()); }
->>>>>>> 860e912a
 
     protected:
         AggregateStat* initBaseStats() {
@@ -219,11 +211,7 @@
 
         bool needsCSim() const { return true; }
 
-<<<<<<< HEAD
-        uint64_t simulate(uint32_t portId, uint32_t procDelay, uint32_t outDelay, bool lastHop, uint64_t startCycle);
-=======
         uint64_t simulate(uint32_t portId, uint32_t procDelay, uint32_t outDelay, bool lastHop, bool piggyback, uint64_t startCycle);
->>>>>>> 860e912a
 };
 
 #endif  // MEM_ROUTER_H_
