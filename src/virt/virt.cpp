/** $glic$
 * Copyright (C) 2012-2015 by Massachusetts Institute of Technology
 * Copyright (C) 2010-2013 by The Board of Trustees of Stanford University
 * Copyright (C) 2011 Google Inc.
 *
 * This file is part of zsim.
 *
 * zsim is free software; you can redistribute it and/or modify it under the
 * terms of the GNU General Public License as published by the Free Software
 * Foundation, version 2.
 *
 * If you use this software in your research, we request that you reference
 * the zsim paper ("ZSim: Fast and Accurate Microarchitectural Simulation of
 * Thousand-Core Systems", Sanchez and Kozyrakis, ISCA-40, June 2013) as the
 * source of the simulator in any publications that use this software, and that
 * you send us a citation of your work.
 *
 * zsim is distributed in the hope that it will be useful, but WITHOUT ANY
 * WARRANTY; without even the implied warranty of MERCHANTABILITY or FITNESS
 * FOR A PARTICULAR PURPOSE. See the GNU General Public License for more
 * details.
 *
 * You should have received a copy of the GNU General Public License along with
 * this program. If not, see <http://www.gnu.org/licenses/>.
 */

#include <syscall.h>
#include "constants.h"
#include "log.h"
#include "virt/common.h"
#include "virt/syscall_name.h"
#include "virt/virt.h"

#include "debug_output.h"

#define MAX_SYSCALLS 350  // doesn't need to be accurate // tby: modified from 350 to 500

PrePatchFn prePatchFunctions[MAX_SYSCALLS];
PostPatchFn postPatchFunctions[MAX_THREADS];

const PostPatchFn NullPostPatch;

// Common prepatch functions
PostPatchFn NullPatch(PrePatchArgs) {
    return NullPostPatch;
}

PostPatchFn WarnTimingRelated(PrePatchArgs args) {
    uint32_t syscall = PIN_GetSyscallNumber(args.ctxt, args.std);
    warn("[%d] Executing unvirtualized potentially timing-sensitive syscall: %s (%d)", args.tid, GetSyscallName(syscall), syscall);
    return NullPostPatch;
}

// Define all patch functions
#define PF(syscall, pfn) PostPatchFn pfn(PrePatchArgs args);
#include "virt/patchdefs.h"
#undef PF

void VirtInit() {
    for (uint32_t i = 0; i < MAX_SYSCALLS; i++) prePatchFunctions[i] = NullPatch;

    // Issue warnings on timing-sensitive syscalls
    uint32_t timingSyscalls[] = {SYS_select, SYS_getitimer, SYS_alarm, SYS_setitimer, SYS_semop,
            SYS_gettimeofday, SYS_times, SYS_rt_sigtimedwait, SYS_time, SYS_futex, SYS_mq_timedsend,
            SYS_mq_timedreceive, SYS_pselect6, SYS_ppoll};
    for (uint32_t syscall : timingSyscalls) {
        prePatchFunctions[syscall] = WarnTimingRelated;
    }

    // Bind all patch functions
    #define PF(syscall, pfn) prePatchFunctions[syscall] = pfn;
    #include "virt/patchdefs.h"
    #undef PF
}


// Dispatch methods
void VirtSyscallEnter(THREADID tid, CONTEXT *ctxt, SYSCALL_STANDARD std, const char* patchRoot, bool isNopThread) {
    uint32_t syscall = PIN_GetSyscallNumber(ctxt, std);
    // glibc version 2.28+, if built with GCC's -fcf-protection, will have
    // init_cpu_features() (which runs early on during the execution of any
    // process) attempt to call the nonexisting ARCH_CET_STATUS (0x3001)
    // subfunction of arch_prctl.  See:
    // https://sourceware.org/git/?p=glibc.git;a=commit;h=394df3815e8ceec750fd06583eee4896174ce808
    // This became the default in Ubuntu 19.10+.  See:
    // https://wiki.ubuntu.com/ToolChain/CompilerFlags#A-fcf-protection
    // Pin v2.14 crashes when it sees this unexpected arch_prctl subfunction.
    // Avoid the crash by just pretending to execute the syscall instruction
    // while skipping over it.
    if (syscall == SYS_arch_prctl && PIN_GetContextReg(ctxt, REG_RDI) == 0x3001) {
        PIN_SetContextReg(ctxt, REG_INST_PTR, PIN_GetContextReg(ctxt, REG_INST_PTR) + 2);
        PIN_SetContextReg(ctxt, REG_RAX, -1UL);
        return;
    }
<<<<<<< HEAD
=======
    // glibc version 2.34+ uses the clone3 syscall, but will fallback to clone
    // if errno is ENOSYS.  So pretend to fail with this errno.  To produce
    // portable binaries, do this even if compiling on a machine where
    // SYS_clone3 is undefined.
>>>>>>> 312fc7a3
    if (syscall == 435/*SYS_clone3*/) {
        PIN_SetContextReg(ctxt, REG_RAX, -ENOSYS);
        PIN_SetContextReg(ctxt, REG_INST_PTR, PIN_GetContextReg(ctxt, REG_INST_PTR) + 2);
        return;
    }
    if (syscall >= MAX_SYSCALLS) {
        warn("syscall %d out of range", syscall);
        postPatchFunctions[tid] = NullPostPatch;
    } else {
        postPatchFunctions[tid] = prePatchFunctions[syscall]({tid, ctxt, std, patchRoot, isNopThread});
    }
}

PostPatchAction VirtSyscallExit(THREADID tid, CONTEXT *ctxt, SYSCALL_STANDARD std) {
    return postPatchFunctions[tid]({tid, ctxt, std});
}
<|MERGE_RESOLUTION|>--- conflicted
+++ resolved
@@ -92,13 +92,10 @@
         PIN_SetContextReg(ctxt, REG_RAX, -1UL);
         return;
     }
-<<<<<<< HEAD
-=======
     // glibc version 2.34+ uses the clone3 syscall, but will fallback to clone
     // if errno is ENOSYS.  So pretend to fail with this errno.  To produce
     // portable binaries, do this even if compiling on a machine where
     // SYS_clone3 is undefined.
->>>>>>> 312fc7a3
     if (syscall == 435/*SYS_clone3*/) {
         PIN_SetContextReg(ctxt, REG_RAX, -ENOSYS);
         PIN_SetContextReg(ctxt, REG_INST_PTR, PIN_GetContextReg(ctxt, REG_INST_PTR) + 2);
